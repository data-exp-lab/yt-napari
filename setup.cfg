[metadata]
name = yt-napari
description = A napari plugin for loading data from yt
long_description = file: README.md
long_description_content_type = text/markdown
url = https://github.com/data-exp-lab/yt-napari
author = Chris Havlin
author_email = chris.havlin@gmail.com
license = BSD-3-Clause
license_files = LICENSE
classifiers =
    Development Status :: 2 - Pre-Alpha
    Framework :: napari
    Intended Audience :: Developers
    License :: OSI Approved :: BSD License
    Operating System :: OS Independent
    Programming Language :: Python
    Programming Language :: Python :: 3
    Programming Language :: Python :: 3 :: Only
    Topic :: Software Development :: Testing
include_package_data = True
project_urls =
    Bug Tracker = https://github.com/data-exp-lab/yt-napari/issues
    Documentation = https://github.com/data-exp-lab/yt-napari#README.md
    Source Code = https://github.com/data-exp-lab/yt-napari
    User Support = https://github.com/data-exp-lab/yt-napari/issues

[options]
packages = find:
install_requires =
<<<<<<< HEAD
    magicgui>=0.6.1
    napari>=0.4.18
    numpy
    packaging
    pydantic>2.0
=======
    magicgui>=0.6.1,<=0.8.0
    napari>=0.4.13,<=0.4.18
    numpy
    packaging
    pydantic<2.0
>>>>>>> 2f537685
    qtpy
    unyt
    yt>=4.0.1
python_requires = >=3.8
package_dir =
    =src
setup_requires =
    setuptools-scm

[options.packages.find]
where = src

[options.entry_points]
napari.manifest =
    yt-napari = yt_napari:napari.yaml

[options.extras_require]
full =
    dask[distributed,array]

[options.package_data]
yt_napari =
    napari.yaml<|MERGE_RESOLUTION|>--- conflicted
+++ resolved
@@ -28,19 +28,11 @@
 [options]
 packages = find:
 install_requires =
-<<<<<<< HEAD
     magicgui>=0.6.1
     napari>=0.4.18
     numpy
     packaging
     pydantic>2.0
-=======
-    magicgui>=0.6.1,<=0.8.0
-    napari>=0.4.13,<=0.4.18
-    numpy
-    packaging
-    pydantic<2.0
->>>>>>> 2f537685
     qtpy
     unyt
     yt>=4.0.1
